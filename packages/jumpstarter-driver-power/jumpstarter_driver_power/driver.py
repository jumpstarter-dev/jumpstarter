from abc import ABCMeta, abstractmethod
from collections.abc import AsyncGenerator, Generator

from .common import PowerReading
from jumpstarter.driver import Driver, export


class PowerInterface(metaclass=ABCMeta):
    @classmethod
    def client(cls) -> str:
        return "jumpstarter_driver_power.client.PowerClient"

    @abstractmethod
<<<<<<< HEAD
    async def on(self): ...

    @abstractmethod
    async def off(self): ...
=======
    async def on(self) -> None: ...

    @abstractmethod
    async def off(self) -> None: ...
>>>>>>> c653ff9a

    @abstractmethod
    async def read(self) -> AsyncGenerator[PowerReading, None]: ...


class MockPower(PowerInterface, Driver):
    def __init__(self, children=None):
        self._power_state = None
        super().__init__()

    @export
<<<<<<< HEAD
    async def on(self):
        self._power_state = "on"

    @export
    async def off(self):
        self._power_state = "off"
=======
    async def on(self) -> None:
        pass

    @export
    async def off(self) -> None:
        pass
>>>>>>> c653ff9a

    @export
    async def read(self) -> AsyncGenerator[PowerReading, None]:
        yield PowerReading(voltage=0.0, current=0.0)
        yield PowerReading(voltage=5.0, current=2.0)


class SyncMockPower(PowerInterface, Driver):
    def __init__(self, children=None):
        self._power_state = None
        super().__init__()

    @export
<<<<<<< HEAD
    def on(self):
        self._power_state = "on"

    @export
    def off(self):
        self._power_state = "off"
=======
    def on(self) -> None:
        pass

    @export
    def off(self) -> None:
        pass
>>>>>>> c653ff9a

    @export
    def read(self) -> Generator[PowerReading, None]:
        yield PowerReading(voltage=0.0, current=0.0)
        yield PowerReading(voltage=5.0, current=2.0)<|MERGE_RESOLUTION|>--- conflicted
+++ resolved
@@ -11,43 +11,23 @@
         return "jumpstarter_driver_power.client.PowerClient"
 
     @abstractmethod
-<<<<<<< HEAD
-    async def on(self): ...
-
-    @abstractmethod
-    async def off(self): ...
-=======
     async def on(self) -> None: ...
 
     @abstractmethod
     async def off(self) -> None: ...
->>>>>>> c653ff9a
 
     @abstractmethod
     async def read(self) -> AsyncGenerator[PowerReading, None]: ...
 
 
 class MockPower(PowerInterface, Driver):
-    def __init__(self, children=None):
-        self._power_state = None
-        super().__init__()
-
     @export
-<<<<<<< HEAD
-    async def on(self):
-        self._power_state = "on"
-
-    @export
-    async def off(self):
-        self._power_state = "off"
-=======
     async def on(self) -> None:
         pass
 
     @export
     async def off(self) -> None:
         pass
->>>>>>> c653ff9a
 
     @export
     async def read(self) -> AsyncGenerator[PowerReading, None]:
@@ -56,26 +36,13 @@
 
 
 class SyncMockPower(PowerInterface, Driver):
-    def __init__(self, children=None):
-        self._power_state = None
-        super().__init__()
-
     @export
-<<<<<<< HEAD
-    def on(self):
-        self._power_state = "on"
-
-    @export
-    def off(self):
-        self._power_state = "off"
-=======
     def on(self) -> None:
         pass
 
     @export
     def off(self) -> None:
         pass
->>>>>>> c653ff9a
 
     @export
     def read(self) -> Generator[PowerReading, None]:
