--- conflicted
+++ resolved
@@ -1,28 +1,10 @@
 
-from jumpstarter_driver_composite.driver import Composite
+from jumpstarter_driver_power.driver import MockPower
 
-from jumpstarter.driver import Driver
+from .driver import Composite
+from jumpstarter.common.utils import serve
 
-<<<<<<< HEAD
 
-def test_composite_basic():
-    class SimpleDriver(Driver):
-        @classmethod
-        def client(cls) -> str:
-            return "test.client.SimpleClient"
-
-    child1 = SimpleDriver()
-    child2 = SimpleDriver()
-
-    composite = Composite(children={
-        "child1": child1,
-        "child2": child2
-    })
-
-    assert len(composite.children) == 2
-    assert composite.children["child1"] == child1
-    assert composite.children["child2"] == child2
-=======
 def test_drivers_composite():
     with serve(
         Composite(
@@ -37,5 +19,4 @@
         )
     ) as client:
         client.power0.on()
-        client.composite1.power1.on()
->>>>>>> c653ff9a
+        client.composite1.power1.on()